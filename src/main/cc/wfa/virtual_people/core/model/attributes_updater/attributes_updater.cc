--- conflicted
+++ resolved
@@ -48,17 +48,12 @@
       return SparseUpdateMatrixImpl::Build(config.sparse_update_matrix());
     case BranchNode::AttributesUpdater::UpdateCase::kConditionalMerge:
       return ConditionalMergeImpl::Build(config.conditional_merge());
-<<<<<<< HEAD
     case BranchNode::AttributesUpdater::UpdateCase::kUpdateTree: {
       absl::flat_hash_map<uint32_t, std::unique_ptr<ModelNode>> node_refs;
       return UpdateTreeImpl::Build(config.update_tree(), node_refs);
     }
-=======
-    case BranchNode::AttributesUpdater::UpdateCase::kUpdateTree:
-      return absl::UnimplementedError("UpdateTree is not implemented.");
     case BranchNode::AttributesUpdater::UpdateCase::kConditionalAssignment:
       return ConditionalAssignmentImpl::Build(config.conditional_assignment());
->>>>>>> 2d79aa62
     default:
       return absl::InvalidArgumentError("config.update is not set.");
   }
