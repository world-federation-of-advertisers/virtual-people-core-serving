--- conflicted
+++ resolved
@@ -8,20 +8,14 @@
     name = "attributes_updater",
     srcs = [
         "attributes_updater.cc",
-<<<<<<< HEAD
+        "conditional_merge_impl.cc",
         "sparse_update_matrix_impl.cc",
-=======
-        "conditional_merge_impl.cc",
->>>>>>> bb675dbf
         "update_matrix_impl.cc",
     ],
     hdrs = [
         "attributes_updater.h",
-<<<<<<< HEAD
+        "conditional_merge_impl.h",
         "sparse_update_matrix_impl.h",
-=======
-        "conditional_merge_impl.h",
->>>>>>> bb675dbf
         "update_matrix_impl.h",
     ],
     strip_include_prefix = _INCLUDE_PREFIX,
@@ -56,18 +50,26 @@
 )
 
 cc_test(
-<<<<<<< HEAD
     name = "sparse_update_matrix_impl_test",
     srcs = ["sparse_update_matrix_impl_test.cc"],
     deps = [
         ":attributes_updater",
         "@com_google_absl//absl/container:flat_hash_map",
-=======
+        "@com_google_absl//absl/status:status",
+        "@com_google_absl//absl/status:statusor",
+        "@com_google_googletest//:gtest_main",
+        "@com_google_protobuf//:protobuf",
+        "@cross_media_measurement//src/test/cc/testutil:matchers",
+        "@cross_media_measurement//src/test/cc/testutil:status_macros",
+        "@virtual_people_common//src/main/proto/wfa/virtual_people/common:model_cc_proto",
+    ],
+)
+
+cc_test(
     name = "conditional_merge_impl_test",
     srcs = ["conditional_merge_impl_test.cc"],
     deps = [
         ":attributes_updater",
->>>>>>> bb675dbf
         "@com_google_absl//absl/status:status",
         "@com_google_absl//absl/status:statusor",
         "@com_google_googletest//:gtest_main",
