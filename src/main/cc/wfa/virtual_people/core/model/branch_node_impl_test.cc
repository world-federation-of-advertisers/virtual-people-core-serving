// Copyright 2021 The Cross-Media Measurement Authors
//
// Licensed under the Apache License, Version 2.0 (the "License");
// you may not use this file except in compliance with the License.
// You may obtain a copy of the License at
//
//      http://www.apache.org/licenses/LICENSE-2.0
//
// Unless required by applicable law or agreed to in writing, software
// distributed under the License is distributed on an "AS IS" BASIS,
// WITHOUT WARRANTIES OR CONDITIONS OF ANY KIND, either express or implied.
// See the License for the specific language governing permissions and
// limitations under the License.

#include "absl/container/flat_hash_map.h"
#include "absl/strings/string_view.h"
#include "gmock/gmock.h"
#include "google/protobuf/text_format.h"
#include "gtest/gtest.h"
#include "src/main/proto/wfa/virtual_people/common/model.pb.h"
#include "src/test/cc/testutil/matchers.h"
#include "src/test/cc/testutil/status_macros.h"
#include "wfa/virtual_people/core/model/model_node.h"

namespace wfa_virtual_people {
namespace {

using ::testing::AnyOf;
using ::testing::DoubleNear;
using ::testing::Pair;
using ::testing::UnorderedElementsAre;
using ::wfa::IsOk;
using ::wfa::StatusIs;

constexpr int kFingerprintNumber = 10000;

TEST(BranchNodeImplTest, TestApplyBranchWithNodeByChance) {
  // The branch node has 2 branches.
  // One branch is selected with 40% chance, which is a population node always
  // assigns virtual person id 10.
  // The other branch is selected with 60% chance, which is a population node
  // always assigns virtual person id 20.
  CompiledNode config;
  ASSERT_TRUE(google::protobuf::TextFormat::ParseFromString(R"pb(
      name: "TestBranchNode"
      index: 1
      branch_node {
        branches {
          node {
            population_node {
              pools {
                population_offset: 10
                total_population: 1
              }
              random_seed: "TestPopulationNodeSeed1"
            }
          }
          chance: 0.4
        }
        branches {
          node {
            population_node {
              pools {
                population_offset: 20
                total_population: 1
              }
              random_seed: "TestPopulationNodeSeed1"
            }
          }
          chance: 0.6
        }
        random_seed: "TestBranchNodeSeed"
      }
  )pb", &config));
  ASSERT_OK_AND_ASSIGN(
      std::unique_ptr<ModelNode> node,
      ModelNode::Build(config));

  absl::flat_hash_map<int64_t, double> id_counts;
  for (int fingerprint = 0; fingerprint < kFingerprintNumber; ++fingerprint) {
    LabelerEvent input;
    input.set_acting_fingerprint(fingerprint);
    EXPECT_THAT(node->Apply(input), IsOk());
    ++id_counts[input.virtual_person_activities(0).virtual_person_id()];
  }
  for (auto& [key, value] : id_counts) {
    value /= static_cast<double>(kFingerprintNumber);
  }
  // Absolute error more than 2% is very unlikely.
  EXPECT_THAT(id_counts, UnorderedElementsAre(
      Pair(10, DoubleNear(0.4, 0.02)),
      Pair(20, DoubleNear(0.6, 0.02))));
}

TEST(BranchNodeImplTest, TestApplyBranchWithNodeIndexByChance) {
  // The branch node has 2 branches.
  // One branch is selected with 40% chance, which is a population node always
  // assigns virtual person id 10.
  // The other branch is selected with 60% chance, which is a population node
  // always assigns virtual person id 20.
  CompiledNode branch_node_config;
  ASSERT_TRUE(google::protobuf::TextFormat::ParseFromString(R"pb(
      name: "TestBranchNode"
      index: 1
      branch_node {
        branches {
          node_index: 2
          chance: 0.4
        }
        branches {
          node_index: 3
          chance: 0.6
        }
        random_seed: "TestBranchNodeSeed"
      }
  )pb", &branch_node_config));
  ASSERT_OK_AND_ASSIGN(
      std::unique_ptr<ModelNode> branch_node,
      ModelNode::Build(branch_node_config));

  // Set up map from indexes to child nodes.
  absl::flat_hash_map<uint32_t, std::unique_ptr<ModelNode>> node_refs;

  CompiledNode population_node_config_1;
  ASSERT_TRUE(google::protobuf::TextFormat::ParseFromString(R"pb(
      name: "TestPopulationNode1"
      index: 2
      population_node {
        pools {
          population_offset: 10
          total_population: 1
        }
        random_seed: "TestPopulationNodeSeed1"
      }
  )pb", &population_node_config_1));
  ASSERT_OK_AND_ASSIGN(
      node_refs[2],
      ModelNode::Build(population_node_config_1));

  CompiledNode population_node_config_2;
  ASSERT_TRUE(google::protobuf::TextFormat::ParseFromString(R"pb(
      name: "TestPopulationNode2"
      index: 3
      population_node {
        pools {
          population_offset: 20
          total_population: 1
        }
        random_seed: "TestPopulationNodeSeed2"
      }
  )pb", &population_node_config_2));
  ASSERT_OK_AND_ASSIGN(
      node_refs[3],
      ModelNode::Build(population_node_config_2));

  EXPECT_THAT(branch_node->ResolveChildReferences(node_refs), IsOk());

  absl::flat_hash_map<int64_t, double> id_counts;
  for (int fingerprint = 0; fingerprint < kFingerprintNumber; ++fingerprint) {
    LabelerEvent input;
    input.set_acting_fingerprint(fingerprint);
    EXPECT_THAT(branch_node->Apply(input), IsOk());
    ++id_counts[input.virtual_person_activities(0).virtual_person_id()];
  }
  for (auto& [key, value] : id_counts) {
    value /= static_cast<double>(kFingerprintNumber);
  }
  // Absolute error more than 2% is very unlikely.
  EXPECT_THAT(id_counts, UnorderedElementsAre(
      Pair(10, DoubleNear(0.4, 0.02)),
      Pair(20, DoubleNear(0.6, 0.02))));
}

TEST(BranchNodeImplTest, TestApplyBranchWithNodeByCondition) {
  // The branch node has 2 branches.
  // One branch is selected if person_country_code is "country_code_1", which is
  // a population node always assigns virtual person id 10.
  // The other branch is selected if person_country_code is "country_code_2",
  // which is a population node always assigns virtual person id 20.
  CompiledNode config;
  ASSERT_TRUE(google::protobuf::TextFormat::ParseFromString(R"pb(
      name: "TestBranchNode"
      index: 1
      branch_node {
        branches {
          node {
            population_node {
              pools {
                population_offset: 10
                total_population: 1
              }
              random_seed: "TestPopulationNodeSeed1"
            }
          }
          condition {
            name: "person_country_code"
            op: EQUAL
            value: "country_code_1"
          }
        }
        branches {
          node {
            population_node {
              pools {
                population_offset: 20
                total_population: 1
              }
              random_seed: "TestPopulationNodeSeed1"
            }
          }
          condition {
            name: "person_country_code"
            op: EQUAL
            value: "country_code_2"
          }
        }
      }
  )pb", &config));
  ASSERT_OK_AND_ASSIGN(
      std::unique_ptr<ModelNode> node,
      ModelNode::Build(config));

  LabelerEvent input_1;
  input_1.set_person_country_code("country_code_1");
  EXPECT_THAT(node->Apply(input_1), IsOk());
  EXPECT_EQ(input_1.virtual_person_activities(0).virtual_person_id(), 10);

  LabelerEvent input_2;
  input_2.set_person_country_code("country_code_2");
  EXPECT_THAT(node->Apply(input_2), IsOk());
  EXPECT_EQ(input_2.virtual_person_activities(0).virtual_person_id(), 20);

  // No branch matches. Returns error status.
  LabelerEvent input_3;
  input_3.set_person_country_code("country_code_3");
  EXPECT_THAT(
      node->Apply(input_3),
      StatusIs(absl::StatusCode::kInvalidArgument, ""));
}

TEST(BranchNodeImplTest, TestApplyBranchWithNodeIndexResolvedRecursively) {
  // The branch node has 2 branches.
  // One branch is selected with 40% chance, which is a branch node refers to a
  // single population node always assigning virtual person id 10.
  // The other branch is selected with 60% chance, which is a branch node refers
  // to a single population node always assigning virtual person id 20.
  CompiledNode branch_node_config_1;
  ASSERT_TRUE(google::protobuf::TextFormat::ParseFromString(R"pb(
      name: "TestBranchNode1"
      index: 1
      branch_node {
        branches {
          node_index: 2
          chance: 0.4
        }
        branches {
          node_index: 3
          chance: 0.6
        }
        random_seed: "TestBranchNodeSeed1"
      }
  )pb", &branch_node_config_1));
  ASSERT_OK_AND_ASSIGN(
      std::unique_ptr<ModelNode> branch_node_1,
      ModelNode::Build(branch_node_config_1));

  // Set up map from indexes to child nodes.
  absl::flat_hash_map<uint32_t, std::unique_ptr<ModelNode>> node_refs;

  CompiledNode branch_node_config_2;
  ASSERT_TRUE(google::protobuf::TextFormat::ParseFromString(R"pb(
      name: "TestBranchNode2"
      index: 2
      branch_node {
        branches {
          node_index: 4
          chance: 1
        }
        random_seed: "TestBranchNodeSeed2"
      }
  )pb", &branch_node_config_2));
  ASSERT_OK_AND_ASSIGN(
      node_refs[2],
      ModelNode::Build(branch_node_config_2));

  CompiledNode branch_node_config_3;
  ASSERT_TRUE(google::protobuf::TextFormat::ParseFromString(R"pb(
      name: "TestBranchNode3"
      index: 3
      branch_node {
        branches {
          node_index: 5
          chance: 1
        }
        random_seed: "TestBranchNodeSeed3"
      }
  )pb", &branch_node_config_3));
  ASSERT_OK_AND_ASSIGN(
      node_refs[3],
      ModelNode::Build(branch_node_config_3));

  CompiledNode population_node_config_1;
  ASSERT_TRUE(google::protobuf::TextFormat::ParseFromString(R"pb(
      name: "TestPopulationNode1"
      index: 4
      population_node {
        pools {
          population_offset: 10
          total_population: 1
        }
        random_seed: "TestPopulationNodeSeed1"
      }
  )pb", &population_node_config_1));
  ASSERT_OK_AND_ASSIGN(
      node_refs[4],
      ModelNode::Build(population_node_config_1));

  CompiledNode population_node_config_2;
  ASSERT_TRUE(google::protobuf::TextFormat::ParseFromString(R"pb(
      name: "TestPopulationNode2"
      index: 5
      population_node {
        pools {
          population_offset: 20
          total_population: 1
        }
        random_seed: "TestPopulationNodeSeed2"
      }
  )pb", &population_node_config_2));
  ASSERT_OK_AND_ASSIGN(
      node_refs[5],
      ModelNode::Build(population_node_config_2));

  EXPECT_THAT(branch_node_1->ResolveChildReferences(node_refs), IsOk());

  absl::flat_hash_map<int64_t, double> id_counts;
  for (int fingerprint = 0; fingerprint < kFingerprintNumber; ++fingerprint) {
    LabelerEvent input;
    input.set_acting_fingerprint(fingerprint);
    EXPECT_THAT(branch_node_1->Apply(input), IsOk());
    ++id_counts[input.virtual_person_activities(0).virtual_person_id()];
  }
  for (auto& [key, value] : id_counts) {
    value /= static_cast<double>(kFingerprintNumber);
  }
  // Absolute error more than 2% is very unlikely.
  EXPECT_THAT(id_counts, UnorderedElementsAre(
      Pair(10, DoubleNear(0.4, 0.02)),
      Pair(20, DoubleNear(0.6, 0.02))));
}

TEST(BranchNodeImplTest, TestApplyBranchWithNodeIndexNotResolved) {
  // The branch node has 2 branches.
  // One branch is selected with 40% chance, which is a population node always
  // assigns virtual person id 10.
  // The other branch is selected with 60% chance, which is a population node
  // always assigns virtual person id 20.
  CompiledNode branch_node_config;
  ASSERT_TRUE(google::protobuf::TextFormat::ParseFromString(R"pb(
      name: "TestBranchNode"
      index: 1
      branch_node {
        branches {
          node_index: 2
          chance: 0.4
        }
        branches {
          node_index: 3
          chance: 0.6
        }
        random_seed: "TestBranchNodeSeed"
      }
  )pb", &branch_node_config));
  ASSERT_OK_AND_ASSIGN(
      std::unique_ptr<ModelNode> branch_node,
      ModelNode::Build(branch_node_config));

  LabelerEvent input;
  input.set_acting_fingerprint(0);
  EXPECT_THAT(
    branch_node->Apply(input),
    StatusIs(absl::StatusCode::kFailedPrecondition, ""));
}

TEST(BranchNodeImplTest, TestNoBranch) {
  CompiledNode config;
  ASSERT_TRUE(google::protobuf::TextFormat::ParseFromString(R"pb(
      name: "TestBranchNode"
      index: 1
      branch_node {}
  )pb", &config));
  EXPECT_THAT(
      ModelNode::Build(config).status(),
      StatusIs(absl::StatusCode::kInvalidArgument, ""));
}

TEST(BranchNodeImplTest, TestNoChildNode) {
  CompiledNode config;
  ASSERT_TRUE(google::protobuf::TextFormat::ParseFromString(R"pb(
      name: "TestBranchNode"
      index: 1
      branch_node {
        branches {
          chance: 0.5
        }
      }
  )pb", &config));
  EXPECT_THAT(
      ModelNode::Build(config).status(),
      StatusIs(absl::StatusCode::kInvalidArgument, ""));
}

TEST(BranchNodeImplTest, TestNoSelectBy) {
  CompiledNode config;
  ASSERT_TRUE(google::protobuf::TextFormat::ParseFromString(R"pb(
      name: "TestBranchNode"
      index: 1
      branch_node {
        branches {
          node_index: 2
        }
      }
  )pb", &config));
  EXPECT_THAT(
      ModelNode::Build(config).status(),
      StatusIs(absl::StatusCode::kInvalidArgument, ""));
}

TEST(BranchNodeImplTest, TestDifferentSelectBy) {
  CompiledNode config;
  ASSERT_TRUE(google::protobuf::TextFormat::ParseFromString(R"pb(
      name: "TestBranchNode"
      index: 1
      branch_node {
        branches {
          node_index: 2
          chance: 0.5
        }
        branches {
          node_index: 3
          condition {}
        }
      }
  )pb", &config));
  EXPECT_THAT(
      ModelNode::Build(config).status(),
      StatusIs(absl::StatusCode::kInvalidArgument, ""));
}

TEST(BranchNodeImplTest, TestResolveChildReferencesIndexNotFound) {
  CompiledNode config;
  ASSERT_TRUE(google::protobuf::TextFormat::ParseFromString(R"pb(
      name: "TestBranchNode"
      index: 1
      branch_node {
        branches {
          node_index: 2
          chance: 1
        }
        random_seed: "TestBranchNodeSeed"
      }
  )pb", &config));
  ASSERT_OK_AND_ASSIGN(
      std::unique_ptr<ModelNode> node,
      ModelNode::Build(config));

  absl::flat_hash_map<uint32_t, std::unique_ptr<ModelNode>> node_refs;
  EXPECT_THAT(
      node->ResolveChildReferences(node_refs),
      StatusIs(absl::StatusCode::kInvalidArgument, ""));
}

TEST(BranchNodeImplTest, TestApplyUpdateMatrix) {
  // The branch node has 1 attributes updater and 2 branches.
  // The update matrix is
  //                     "RAW_COUNTRY_1" "RAW_COUNTRY_2"
  // "country_code_1"         0.8             0.2
  // "country_code_2"         0.2             0.8
  //
  // One branch is selected if person_country_code is "country_code_1", which is
  // a population node always assigns virtual person id 10.
  // The other branch is selected if person_country_code is "country_code_2",
  // which is a population node always assigns virtual person id 20.
  CompiledNode config;
  ASSERT_TRUE(google::protobuf::TextFormat::ParseFromString(R"pb(
      name: "TestBranchNode"
      index: 1
      branch_node {
        branches {
          node {
            population_node {
              pools {
                population_offset: 10
                total_population: 1
              }
              random_seed: "TestPopulationNodeSeed1"
            }
          }
          condition {
            name: "person_country_code"
            op: EQUAL
            value: "country_code_1"
          }
        }
        branches {
          node {
            population_node {
              pools {
                population_offset: 20
                total_population: 1
              }
              random_seed: "TestPopulationNodeSeed1"
            }
          }
          condition {
            name: "person_country_code"
            op: EQUAL
            value: "country_code_2"
          }
        }
        updates {
          updates {
            update_matrix {
              columns {
                person_country_code: "RAW_COUNTRY_1"
              }
              columns {
                person_country_code: "RAW_COUNTRY_2"
              }
              rows {
                person_country_code: "country_code_1"
              }
              rows {
                person_country_code: "country_code_2"
              }
              probabilities: 0.8
              probabilities: 0.2
              probabilities: 0.2
              probabilities: 0.8
            }
          }
        }
      }
  )pb", &config));
  ASSERT_OK_AND_ASSIGN(
      std::unique_ptr<ModelNode> node,
      ModelNode::Build(config));

  // Test for RAW_COUNTRY_1
  absl::flat_hash_map<int64_t, double> id_counts_1;
  for (int fingerprint = 0; fingerprint < kFingerprintNumber; ++fingerprint) {
    LabelerEvent input;
    input.set_person_country_code("RAW_COUNTRY_1");
    input.set_acting_fingerprint(fingerprint);
    ASSERT_THAT(node->Apply(input), IsOk());
    // Fingerprint is not changed.
    EXPECT_EQ(input.acting_fingerprint(), fingerprint);
    absl::string_view person_country_code = input.person_country_code();
    int64_t id = input.virtual_person_activities(0).virtual_person_id();
    EXPECT_THAT(
        std::pair(person_country_code, id),
        AnyOf(Pair("country_code_1", 10), Pair("country_code_2", 20)));
    ++id_counts_1[id];
  }
  for (auto& [key, value] : id_counts_1) {
    value /= static_cast<double>(kFingerprintNumber);
  }
  // The selected column is
  //                     "RAW_COUNTRY_1"
  // "country_code_1"         0.8
  // "country_code_2"         0.2
  // Absolute error more than 2% is very unlikely.
  EXPECT_THAT(id_counts_1, UnorderedElementsAre(
      Pair(10, DoubleNear(0.8, 0.02)),
      Pair(20, DoubleNear(0.2, 0.02))));

  // Test for RAW_COUNTRY_2
  absl::flat_hash_map<int64_t, double> id_counts_2;
  for (int fingerprint = 0; fingerprint < kFingerprintNumber; ++fingerprint) {
    LabelerEvent input;
    input.set_person_country_code("RAW_COUNTRY_2");
    input.set_acting_fingerprint(fingerprint);
    ASSERT_THAT(node->Apply(input), IsOk());
    absl::string_view person_country_code = input.person_country_code();
    int64_t id = input.virtual_person_activities(0).virtual_person_id();
    EXPECT_THAT(
        std::pair(person_country_code, id),
        AnyOf(Pair("country_code_1", 10), Pair("country_code_2", 20)));
    ++id_counts_2[id];
  }
  for (auto& [key, value] : id_counts_2) {
    value /= static_cast<double>(kFingerprintNumber);
  }
  // The selected column is
  //                     "RAW_COUNTRY_2"
  // "country_code_1"         0.2
  // "country_code_2"         0.8
  // Absolute error more than 2% is very unlikely.
  EXPECT_THAT(id_counts_2, UnorderedElementsAre(
      Pair(10, DoubleNear(0.2, 0.02)),
      Pair(20, DoubleNear(0.8, 0.02))));
}

TEST(BranchNodeImplTest, TestApplyUpdateMatricesInOrder) {
  // The branch node has 2 attributes updater and 1 branches.
  // The 1st update matrix always changes person_country_code from COUNTRY_1 to
  // COUNTRY_2.
  // The 2nd update matrix always changes person_country_code from COUNTRY_2 to
  // COUNTRY_3.
  //
  // One branch is selected if person_country_code is "COUNTRY_3", which is a
  // population node always assigns virtual person id 10.
  CompiledNode config;
  ASSERT_TRUE(google::protobuf::TextFormat::ParseFromString(R"pb(
      name: "TestBranchNode"
      index: 1
      branch_node {
        branches {
          node {
            population_node {
              pools {
                population_offset: 10
                total_population: 1
              }
              random_seed: "TestPopulationNodeSeed1"
            }
          }
          condition {
            name: "person_country_code"
            op: EQUAL
            value: "COUNTRY_3"
          }
        }
        updates {
          updates {
            update_matrix {
              columns {
                person_country_code: "COUNTRY_1"
              }
              rows {
                person_country_code: "COUNTRY_2"
              }
              probabilities: 1
            }
          }
          updates {
            update_matrix {
              columns {
                person_country_code: "COUNTRY_2"
              }
              rows {
                person_country_code: "COUNTRY_3"
              }
              probabilities: 1
            }
          }
        }
      }
  )pb", &config));
  ASSERT_OK_AND_ASSIGN(
<<<<<<< HEAD
      std::unique_ptr<ModelNode> node, ModelNodeFactory().NewModelNode(config));
=======
      std::unique_ptr<ModelNode> node,
      ModelNode::Build(config));
>>>>>>> 8af2e299

  // Test for COUNTRY_1
  for (int fingerprint = 0; fingerprint < kFingerprintNumber; ++fingerprint) {
    LabelerEvent input;
    input.set_person_country_code("COUNTRY_1");
    input.set_acting_fingerprint(fingerprint);
    ASSERT_THAT(node->Apply(input), IsOk());
    // Fingerprint is not changed.
    EXPECT_EQ(input.acting_fingerprint(), fingerprint);
    EXPECT_EQ(input.person_country_code(), "COUNTRY_3");
    EXPECT_EQ(input.virtual_person_activities(0).virtual_person_id(), 10);
  }
}

}  // namespace
}  // namespace wfa_virtual_people<|MERGE_RESOLUTION|>--- conflicted
+++ resolved
@@ -658,12 +658,7 @@
       }
   )pb", &config));
   ASSERT_OK_AND_ASSIGN(
-<<<<<<< HEAD
-      std::unique_ptr<ModelNode> node, ModelNodeFactory().NewModelNode(config));
-=======
-      std::unique_ptr<ModelNode> node,
-      ModelNode::Build(config));
->>>>>>> 8af2e299
+      std::unique_ptr<ModelNode> node, ModelNode::Build(config));
 
   // Test for COUNTRY_1
   for (int fingerprint = 0; fingerprint < kFingerprintNumber; ++fingerprint) {
